--- conflicted
+++ resolved
@@ -1,116 +1,3 @@
-ProteinLigandBenchmarks
-==============================
-[//]: # (Badges)
-[![Travis Build Status](https://travis-ci.org/openforcefield/PLBenchmarks.svg?branch=master)](https://travis-ci.org/openforcefield/PLBenchmarks)
-[![codecov](https://codecov.io/gh/openforcefield/PLBenchmarks/branch/master/graph/badge.svg)](https://codecov.io/gh/openforcefield/PLBenchmarks)
-[![Language grade: Python](https://img.shields.io/lgtm/grade/python/g/openforcefield/PLBenchmarks.svg?logo=lgtm&logoWidth=18)](https://lgtm.com/projects/g/openforcefield/PLBenchmarks/context:python)
-[![Documentation Status](https://readthedocs.org/projects/plbenchmarks/badge/?version=latest)](https://plbenchmarks.readthedocs.io/en/latest/?badge=latest)
-[![Code style: black](https://img.shields.io/badge/code%20style-black-000000.svg)](https://github.com/psf/black)
-
-Protein-Ligand Benchmark Dataset for testing Parameters and Methods of Free Energy Calculations.
-
-## Documentation
-
-[Documentation](https://plbenchmarks.readthedocs.io/en/latest/) for the `openforcefield` toolkit is hosted at [readthedocs](https://plbenchmarks.readthedocs.io/en/latest/).
-
-## Data file tree and file description
-
-The data is organized as followed:  
-
-```
-data
-├── targets.yml                               # list of all targets and their directories   
-├── <date>_<target_name_1>                    # directory for target 1
-│   ├── 00_data                               #     metadata for target 1
-│   │   ├── edges.yml                         #         edges/perturbations
-│   │   ├── ligands.yml                       #         ligands and activities
-│   │   └── target.yml                        #         target
-│   ├── 01_protein                            #     protein data
-│   │   ├── crd                               #         coordinates
-│   │   │   ├── protein.pdb                   #             aminoacid residues   
-│   │   │   └── cofactors_crystalwater.pdb    #             cofactors and cyrstal waters    
-│   │   └── top                               #         topology(s)
-│   │   │   └── amber99sb-star-ildn-mut.ff    #             force field spec.           
-│   │   │       ├── topol.itp                 #                 Gromacs ITP file
-│   │   │       └── topol.top                 #                 Gromacs TOP file
-│   └── 02_ligands                            #     ligands
-│   ├── lig_<name_1>                          #          ligand 1 
-│   │   ├── crd                               #              coordinates
-│   │   │   └── lig_<name_1>.sdf              #                  SDF file
-│   │   └── top                               #              topology(s)
-│   │       └── openff-1.0.0.offxml           #                  force field spec.       
-│   │           ├── fflig_<name_1>.itp        #                      Gromacs ITP file : atom types     
-│   │           ├── lig_<name_1>.itp          #                      Gromacs ITP file       
-│   │           ├── lig_<name_1>.top          #                      Gromacs TOP file                
-│   │           └── posre_lig_<name_1>.itp    #                      Gromacs ITP file : position restraint file  
-│   ├── lig_<name_2>                          #         ligand 2                               
-│   …                                        
-│   └── 03_hybrid                             #    edges (perturbations)
-│   ├── edge_<name_1>_<name_2>                #         edge between ligand 1 and ligand 2   
-│   │   └── water                             #             edge in water 
-│   │       ├── crd                           #                 coordinates 
-│   │       │   ├── mergedA.pdb               #                     merged conf based on coords of ligand 1  
-│   │       │   ├── mergedB.pdb               #                     merged conf based on coords of ligand 2   
-│   │       │   ├── pairs.dat                 #                     atom mapping                  
-│   │       │   └── score.dat                 #                     similarity score         
-│   │       └── top                           #                 topology(s)       
-│   │           └── openff-1.0.0.offxml       #                     force field spec.         
-│   │               ├── ffmerged.itp          #                         Gromacs ITP file  
-│   │               ├── ffMOL.itp             #                         Gromacs ITP file   
-│   │               └── merged.itp            #                         Gromacs ITP file     
-│   …                                        
-├── <date>_<target_name_2>                    # directory for target 2  
-…
-```
-## Description of meta data YAML files
-
-#### `targets.yml`
-
-This file lists all the registered targets in the benchmark set. Each entry denotes one target and contains the following information:
-
-```
-mcl1_sample:
-  name:     mcl1_sample
-  date:     2020-08-26
-  dir:      2020-08-26_mcl1_sample
-```
-
-`mcl1_sample` is the entry name and each entry has three sub-entries: 
-- `name` is the target name, which is usually the same as the entry name of the target. 
-- `date` is the data when the target was initially added to the benchmark set.
-- `dir` is the directory name where all the data for the target is found. Usually it is the `date` and the `name` field, connected by a underscore `_`. 
-
-#### `target.yml`
-
-This file is always found in the meta data directory of each target: `<date>_<target_name>/00_data/target.yml`. It contains additionally information about the target:
-
-#### `ligands.yml`
-
-#### `edges.yml`
-
-## Release History
-
-Releases follow the `major.minor.micro` scheme recommended by [PEP440](https://www.python.org/dev/peps/pep-0440/#final-releases), where
-- `major` increments denote a change that may break API compatibility with previous major releases and mark versions used in publications
-- `minor` increments denote addition of new targets, changes of coordinates or topologies, or addition of new features to the API
-- `micro` increments denote bugfixes and changes of metadata
-
-## License
-
-MIT. See the [License File](LICENSE) for more information.
-
-<<<<<<< HEAD
-CC-BY-4.0 for data (content of directory [`data`](data). See the [License File](LICENSE_DATA) for more information.
-
-### Copyright
-=======
-## Copyright
->>>>>>> 68e61d88
-
-Copyright (c) 2019, Open Force Field Consortium, David F. Hahn
-
-
-## Acknowledgements
-
-Project based on the
-[Computational Molecular Science Python Cookiecutter](https://github.com/molssi/cookiecutter-cms) version 1.1.+version https://git-lfs.github.com/spec/v1
+oid sha256:b81123537fb78497c2aa96e3d609500f34af96b1bf740edf26de81fcbbdfadd8
+size 6815